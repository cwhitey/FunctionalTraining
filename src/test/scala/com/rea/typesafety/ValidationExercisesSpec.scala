package com.rea.typesafety

import org.specs2.mutable.Specification
import ValidationExercises._
import scalaz.{NonEmptyList, Failure, Success}
import org.specs2.scalaz.ValidationMatchers
<<<<<<< HEAD

class ValidationExercisesSpec extends Specification with ValidationMatchers {
=======

class ValidationExercisesSpec extends Specification with ValidationMatchers {

>>>>>>> 7580432e

  val allBad = Map[String, String]()
  val goodInput = Map("firstName" -> "Vladimir", "lastName" -> "Putin", "password" -> "crimea14")
  val passwordIsTooShort = goodInput + ("password" -> "crim3a")
  val passwordNoNumbers = goodInput + ("password" -> "crimeaasd")
  val passwordNoNumbersAndTooShort = goodInput + ("password" -> "crime")
  val noFirstName = goodInput - "firstName"
  val noLastName = goodInput - "lastName"


  "Good input" in {
    validateInput(goodInput) should beSuccessful(Person("Vladimir", "Putin", "crimea14"))
  }

  "All Bad input" in {
    validateInput(allBad) should beFailing(NonEmptyList(keyNotFound("firstName"), keyNotFound("lastName"), keyNotFound("password")))
  }

  "password too short" in {
    validateInput(passwordIsTooShort) should beFailing(NonEmptyList(passwordTooShort))
  }

  "password too weak" in {
    validateInput(passwordNoNumbers) should beFailing(NonEmptyList(passwordTooWeak))
  }
  "password too short and too weak" in {
    validateInput(passwordNoNumbersAndTooShort) should beFailing(NonEmptyList(passwordTooShort, passwordTooWeak))
  }
  "no first name" in {
    validateInput(noFirstName) should beFailing(NonEmptyList(keyNotFound("firstName")))
  }
  "no last name" in {
    validateInput(noLastName) should beFailing(NonEmptyList(keyNotFound("lastName")))
  }


}<|MERGE_RESOLUTION|>--- conflicted
+++ resolved
@@ -4,14 +4,9 @@
 import ValidationExercises._
 import scalaz.{NonEmptyList, Failure, Success}
 import org.specs2.scalaz.ValidationMatchers
-<<<<<<< HEAD
-
-class ValidationExercisesSpec extends Specification with ValidationMatchers {
-=======
 
 class ValidationExercisesSpec extends Specification with ValidationMatchers {
 
->>>>>>> 7580432e
 
   val allBad = Map[String, String]()
   val goodInput = Map("firstName" -> "Vladimir", "lastName" -> "Putin", "password" -> "crimea14")
