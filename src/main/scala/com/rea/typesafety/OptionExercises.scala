package com.rea.typesafety


object OptionalExercises1 {
  def main(args: Array[String]) {
    println("The host name is: " + getFromConfig("host").getOrElse("Not Found"))
    println("The length of host name is: " + lengthOfHost().getOrElse(0))
    println("The port plus 1000 is: " + portPlus1000().getOrElse(0) + " (expecting 9080)")
  }

  val config = Map[String, String]("host" -> "rea.com", "port" -> "8080")

  def getFromConfig(key: String): Option[String] = config.get(key)

  def lengthOfHost(): Option[Int] = getFromConfig("host").map(_.length)

  def portPlus1000(): Option[Int] = getFromConfig("port").map(_.toInt).map(_ + 1000)
}

object OptionalExercises2 {
  def main(args: Array[String]) {
    println("Environment for host1 is " + getEnvForHost("host1") + " expecting 'prod'")
    println("Environment for host2 is " + getEnvForHost("host2") + " expecting 'test'")
    println("Environment for host3 is " + getEnvForHost("host3") + " expecting 'couldn't resolve'")
    println("Environment for host4 is " + getEnvForHost("host4") + " expecting 'couldn't resolve'")

    println("Should be connected to rea.com " + connectToReaHostsOnly("host1"))
    println("Should be connected to test.rea.com " + connectToReaHostsOnly("host2"))
    println("Should not be connected to netflix.com " + connectToReaHostsOnly("host3"))
    println("Should not be connected to unknown host " + connectToReaHostsOnly("host4"))
  }

  val hosts = Map("host1" -> "rea.com", "host2" -> "test.rea.com", "host3" -> "netflix.com")
  val envs = Map("rea.com" -> "prod", "test.rea.com" -> "test", "amazon.com" -> "stage")

<<<<<<< HEAD
  def getEnvForHost(host: String): Option[String] = hosts.get(host).flatMap(envs.get)

  def connectToReaHostsOnly(host: String): String = hosts.get(host).flatMap {
    domain =>
      if (domain.contains("rea.com"))
        Some(domain)
      else None
  }.map(createConnection).
    getOrElse("not connected")
=======
  def getEnvForHost(host: String): String = ???

  // See how many ways you can implement this.
  // Will either return "Connected to rea.com" or "not connected"
  def connectToReaHostsOnly(host: String): String = ???
>>>>>>> e5db83d5

  def createConnection(domain: String): String = s"Connected to $domain"

}<|MERGE_RESOLUTION|>--- conflicted
+++ resolved
@@ -33,9 +33,11 @@
   val hosts = Map("host1" -> "rea.com", "host2" -> "test.rea.com", "host3" -> "netflix.com")
   val envs = Map("rea.com" -> "prod", "test.rea.com" -> "test", "amazon.com" -> "stage")
 
-<<<<<<< HEAD
   def getEnvForHost(host: String): Option[String] = hosts.get(host).flatMap(envs.get)
+  def getEnvForHost(host: String): String = ???
 
+  // See how many ways you can implement this.
+  // Will either return "Connected to rea.com" or "not connected"
   def connectToReaHostsOnly(host: String): String = hosts.get(host).flatMap {
     domain =>
       if (domain.contains("rea.com"))
@@ -43,13 +45,6 @@
       else None
   }.map(createConnection).
     getOrElse("not connected")
-=======
-  def getEnvForHost(host: String): String = ???
-
-  // See how many ways you can implement this.
-  // Will either return "Connected to rea.com" or "not connected"
-  def connectToReaHostsOnly(host: String): String = ???
->>>>>>> e5db83d5
 
   def createConnection(domain: String): String = s"Connected to $domain"
 
