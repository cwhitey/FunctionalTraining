--- conflicted
+++ resolved
@@ -5,20 +5,7 @@
 object ValidationExercises {
   type VE[+A] = ValidationNel[ErrorCode, A]
 
-<<<<<<< HEAD
-  val allBad = Map[String, String]()
-  val goodInput = Map("firstName" -> "Vladimir", "lastName" -> "Putin", "password" -> "crimea14")
-  val passwordIsTooShort = goodInput + ("password" -> "crim3a")
-  val passwordNoNumbers = goodInput + ("password" -> "crimeaasd")
-  val passwordNoNumbersAndTooShort = goodInput + ("password" -> "crime")
-  val noFirstName = goodInput - "firstName"
-  val noLastName = goodInput - "lastName"
-
-  def validateKey(input: Map[String, String], key: String): ValidationNel[ErrorCode, String] =
-    input.get(key).toSuccess(keyNotFound(key)).toValidationNel
-=======
-  def validateKey(key: String, input: Map[String, String]): ValidationNel[ErrorCode, String] = ???
->>>>>>> acc6b634
+   def validateKey(key: String, input: Map[String, String]): ValidationNel[ErrorCode, String] = ???
 
   def nameValidation(name: String, label: String): ValidationNel[ErrorCode, String] =
     if (!name.isEmpty) name.successNel else nameIsEmpty(label).failNel
@@ -29,22 +16,9 @@
   def passwordLengthValidation(password: String): ValidationNel[ErrorCode, String] =
     if (password.length >= 8) password.successNel else passwordTooShort.failNel
 
-  def validateInput(input: Map[String, String]): ValidationNel[ErrorCode, Person] = {
-    val vKey = validateKey(input, _: String)
-    def vName(name: String) = vKey(name).flatMap(nameValidation(_, name))
+  def validateInput(input: Map[String, String]): ValidationNel[ErrorCode, Person] = ???
 
-    val firstName = vName("firstName")
-    val lastName = vName("lastName")
-
-
-    val password = vKey("password").flatMap(
-      password => passwordLengthValidation(password) <* passwordStrengthValidation(password)
-    )
-
-    Apply[VE].apply3(firstName, lastName, password)(Person)
-
-  }
-
+ 
 
 }
 
