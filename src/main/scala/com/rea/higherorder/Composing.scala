package com.rea.higherorder

object Composing {
  def main(args: Array[String]) {
    println(addTwoMinusThree(6) + " should equal 5")
    println(addTwoMinusThreePrettyPrint(2) + " should equal 'The number is 1'")
  }

  def add(a: Int, b: Int) = a + b

  // We want to partially apply add
  def addTwo: Int => Int = add(2,_)

  def subtract(a: Int, b: Int) = a - b

  // We want to partially apply subtract
  def minusThree: Int => Int = subtract(_,3)

  // How do we create a new function from addTwo and minusThree?
  val addTwoMinusThree: Int => Int = addTwo compose minusThree
  
  def prettyPrint(i:Int) = s"The number is $i"
  
  val addTwoMinusThreePrettyPrint: Int => String =  prettyPrint _ compose addTwoMinusThree

<<<<<<< HEAD
  // How do we convert f and g into a brand new function?
  def compose_[A, B, C](f: B => C, g: A => B): A => C = {
    x: A => f(g(x))
  }
=======
  // How do we convert (compose) f and g into a brand new function?
  def compose_[A, B, C](f: B => C, g: A => B): A => C = ???
>>>>>>> 1a24ac32

}

<|MERGE_RESOLUTION|>--- conflicted
+++ resolved
@@ -23,15 +23,10 @@
   
   val addTwoMinusThreePrettyPrint: Int => String =  prettyPrint _ compose addTwoMinusThree
 
-<<<<<<< HEAD
-  // How do we convert f and g into a brand new function?
+  // How do we convert (compose) f and g into a brand new function?
   def compose_[A, B, C](f: B => C, g: A => B): A => C = {
     x: A => f(g(x))
   }
-=======
-  // How do we convert (compose) f and g into a brand new function?
-  def compose_[A, B, C](f: B => C, g: A => B): A => C = ???
->>>>>>> 1a24ac32
 
 }
 
