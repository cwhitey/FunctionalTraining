--- conflicted
+++ resolved
@@ -50,14 +50,9 @@
   // A boring add function takes two Ints and Returns an Int
   def add(a: Int, b: Int): Int = a + b
 
-<<<<<<< HEAD
-  // We want to partially apply add
-  def addTwo: Int => Int = add(2,_)
-=======
   // addTwo uses add and partially applies 2 to it.
   // All that was needed was to fill in the x
   def addTwo: Int => Int = x => add(x, 2)
->>>>>>> 535d24d1
 
   // Write a boring subtract function
   def subtract(a: Int, b: Int): Int = ???
@@ -66,7 +61,6 @@
   def minusThree: Int => Int = subtract(_,3)
 
   // How do we create a new function from addTwo and minusThree?
-<<<<<<< HEAD
   val addTwoMinusThree: Int => Int = addTwo compose minusThree
   
   def prettyPrint(i:Int) = s"The number is $i"
@@ -77,18 +71,4 @@
   def compose_[A, B, C](f: B => C, g: A => B): A => C = {
     x: A => f(g(x))
   }
-
-}
-
-=======
-  def addTwoMinusThree: Int => Int = ???
-  
-  def prettyPrint(i:Int) = s"The number is $i"
-
-  // Composing a composition!??
-  def addTwoMinusThreePrettyPrint: Int => String = ???
-
-  // How do we convert (compose) f and g into a brand new function?
-  def compose_[A, B, C](f: B => C, g: A => B): A => C = ???
-}
->>>>>>> 535d24d1
+}