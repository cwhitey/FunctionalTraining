--- conflicted
+++ resolved
@@ -1,12 +1,10 @@
 package com.rea.higherorder
 
-<<<<<<< HEAD
 import scala.annotation.tailrec
-=======
+
 /*
  * DO NOT ATTEMPT these exercises until you've completed the recursion ones.
  */
->>>>>>> ab74e29f
 
 object FoldingExercises {
 
