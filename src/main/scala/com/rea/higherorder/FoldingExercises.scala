--- conflicted
+++ resolved
@@ -1,39 +1,7 @@
 package com.rea.higherorder
 
-<<<<<<< HEAD
 import scala.annotation.tailrec
 
-/*
- * DO NOT ATTEMPT these exercises until you've completed the recursion ones.
- */
-
-object FoldingExercises {
-
-  /**
-   *
-   * foldLeft will reduce a list of A's down to a B. It takes an initial value of type B
-   * and a list of A's.  It also takes a function which takes the accumulated value of type B
-   * and the next value in the list (of type A) and returns a value which will be feed back into
-   * the accumulator of the next call.
-   *
-   * As the name suggests it processes the list from left to right.
-   *
-   * Have a close look at your implementations from the RecursionExercises.  Which parts could you
-   * pull out to a function to make them all common?  Your implementation will be very close to
-   * foldLeft.
-   *
-   * Good luck!
-   *
-   */
-  def foldLeft[A, B](initialValue: B, list: List[A])(f: (B, A) => B): B = {
-    @tailrec
-    def fl(acc: B, l: List[A]): B = l match {
-      case Nil => acc
-      case h :: t => fl(f(acc, h), t)
-    }
-    fl(initialValue, list)
-  }
-=======
 /**
   * DO NOT ATTEMPT these exercises until you've completed the recursion ones.
   *
@@ -54,13 +22,18 @@
 
 object FoldingExercises {
 
-  def foldLeft[A, B](initialValue: B, list: List[A])(f: (B, A) => B): B = ???
->>>>>>> 535d24d1
+  def foldLeft[A, B](initialValue: B, list: List[A])(f: (B, A) => B): B = {
+    @tailrec
+    def fl(acc: B, l: List[A]): B = l match {
+      case Nil => acc
+      case h :: t => fl(f(acc, h), t)
+    }
+    fl(initialValue, list)
+  }
 
   /**
    * foldRight is the same as foldLeft, except it processes the list from right to left.
    */
-<<<<<<< HEAD
   def foldRight[A, B](initialValue: B, list: List[A])(f: (A, B) => B): B = {
     def fr(l: List[A], acc: B): B = l match {
       case Nil => acc
@@ -69,29 +42,17 @@
     fr(list, initialValue)
   }
 
-
-=======
-  def foldRight[A, B](initialValue: B, list: List[A])(f: (A, B) => B): B = ???
->>>>>>> 535d24d1
   /**
    * Remember these, from our recursion exercises?  They can all be implemented with either
    * foldLeft or foldRight.
    */
 
-<<<<<<< HEAD
   def sum(l: List[Int]): Int = foldLeft(0, l)(_ + _)
-=======
-  def sum(x: List[Int]): Int = ???
->>>>>>> 535d24d1
 
   def length[A](x: List[A]): Int = foldLeft(0, x)((a, _) => a + 1)
 
-<<<<<<< HEAD
+  //Careful you'll need a type annotation on the initialValue field
   def map[A, B](x: List[A])(f: A => B): List[B] = foldRight[A, List[B]](Nil, x)((e, acc) => f(e) :: acc)
-=======
-  //Careful you'll need a type annotation on the initialValue field
-  def map[A, B](x: List[A])(f: A => B): List[B] = ???
->>>>>>> 535d24d1
 
   def filter[A](x: List[A], f: A => Boolean): List[A] = foldRight[A, List[A]](Nil, x)((e, acc) => if (f(e)) e :: acc else acc)
 
@@ -104,10 +65,5 @@
   // Maximum of the empty list is 0
   def maximum(x: List[Int]): Int = foldLeft(0, x)((acc, e) => if (e > acc) e else acc)
 
-<<<<<<< HEAD
   def reverse[A](x: List[A]): List[A] = foldLeft[A, List[A]](Nil, x)((acc, e) => e :: acc)
-
-=======
-  def reverse[A](x: List[A]): List[A] = ???
->>>>>>> 535d24d1
 }