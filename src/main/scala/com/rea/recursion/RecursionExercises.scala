--- conflicted
+++ resolved
@@ -78,7 +78,13 @@
     case h :: t => h :: append(t, y)
   }
 
-<<<<<<< HEAD
+  // Flatten a list of lists to a single list.  Remember you can't use list.flatten.  Can you use a previous
+  // solution to solve this one?
+  def flatten[A](x: List[List[A]]): List[A] = ???
+
+  // Follow the types.  You've done a great job getting here. Follow the types.
+  def flatMap[A, B](x: List[A], f: A => List[B]): List[B] = ???
+
   // Flatten a list of lists to a single list.  Remember you can't use list.flatten
   def flatten[A](x: List[List[A]]): List[A] = {
     @tailrec
@@ -89,15 +95,6 @@
 
     flatten0(Nil, x)
   }
-
-=======
-  // Flatten a list of lists to a single list.  Remember you can't use list.flatten.  Can you use a previous
-  // solution to solve this one?
-  def flatten[A](x: List[List[A]]): List[A] = ???
->>>>>>> 5d7ff4c4
-
-  // Follow the types.  You've done a great job getting here. Follow the types.
-  def flatMap[A, B](x: List[A], f: A => List[B]): List[B] = ???
 
 
   def main(args: Array[String]) = {
