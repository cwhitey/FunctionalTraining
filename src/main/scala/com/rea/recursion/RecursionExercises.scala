package com.rea.recursion


// Taken from http://tmorris.net/posts/scala-exercises-for-beginners/index.html
object RecursionExercises {

  def plusOne(n: Int) = n + 1

  def minusOne(n: Int) = n - 1

  // Add two positive Integers together.  You are only allowed to use plusOne and minusOne above
  def add(a: Int, b: Int): Int = if (a == 0) b else add(minusOne(a), plusOne(b))

  // You are not permitted to use any list functions such as map, flatMap, ++, flatten etc
  def sum(l: List[Int]): Int = {
    def sum0(acc: Int, l1: List[Int]): Int = l1 match {
      case Nil => acc
      case (x: Int) :: xs => sum0(add(x, acc), xs)
    }

    sum0(0, l)
  }

  //Again no list functions are permitted for the following
  def length[A](x: List[A]): Int = {
    def length0(acc: Int, l: List[A]): Int = l match {
      case Nil => acc
      case h :: tail => length0(plusOne(acc), tail)
    }
    length0(0, x)
  }

  // Do you notice anything similar between sum and length? Hmm...

  // Mapping over a list.  You are given a List of type A and a function converting an A to a B
  // and you give back a list of type B.  No list functions allowed!
  def map[A, B](x: List[A], f: A => B): List[B] = ???


<<<<<<< HEAD
  def main(args: Array[String]) = {
=======
  // Given a function from A => Boolean, return a list with only those item where the function returned true.
  def filter[A](x: List[A], f: A => Boolean): List[A] = ???

  def main(args: List[String]) = {
>>>>>>> 31f5fc30
    println("10 + 34 = 44: " + add(10, 34))
    println("0 + 34 = 34: " + add(0, 34))
    println("0 + 0 = 0: " + add(0, 0))

    println("Sum of List(1,2,3,4,5,6) = 21: " + sum(List(1, 2, 3, 4, 5, 6)))
    println("Length of List(1,2,3,4,5,6) = 6: " + length(List(1, 2, 3, 4, 5, 6)))
  }
}<|MERGE_RESOLUTION|>--- conflicted
+++ resolved
@@ -37,14 +37,10 @@
   def map[A, B](x: List[A], f: A => B): List[B] = ???
 
 
-<<<<<<< HEAD
-  def main(args: Array[String]) = {
-=======
   // Given a function from A => Boolean, return a list with only those item where the function returned true.
   def filter[A](x: List[A], f: A => Boolean): List[A] = ???
 
   def main(args: List[String]) = {
->>>>>>> 31f5fc30
     println("10 + 34 = 44: " + add(10, 34))
     println("0 + 34 = 34: " + add(0, 34))
     println("0 + 0 = 0: " + add(0, 0))
